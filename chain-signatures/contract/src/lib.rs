--- conflicted
+++ resolved
@@ -136,18 +136,11 @@
         // Check deposit
         let deposit = env::attached_deposit().as_yoctonear();
         let required_deposit = self.signature_deposit();
-<<<<<<< HEAD
         if deposit < required_deposit {
-            return Err(MpcContractError::SignError(SignError::InsufficientDeposit(
+            return Err(InvalidParameters::InsufficientDeposit.message(format!(
+                "Attached {}, Required {}",
                 deposit,
                 required_deposit,
-=======
-        if deposit.as_yoctonear() < required_deposit {
-            return Err(InvalidParameters::InsufficientDeposit.message(format!(
-                "Attached {}, Required {}",
-                deposit.as_yoctonear(),
-                required_deposit
->>>>>>> e7fd025f
             )));
         }
         // Make sure sign call will not run out of gas doing recursive calls because the payload will never be removed
