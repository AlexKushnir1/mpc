use std::fs::File;
use std::io::Write;
use std::str::FromStr;
use std::vec;

use clap::Parser;
use integration_tests_chain_signatures::containers::DockerClient;
use integration_tests_chain_signatures::{dry_run, run, utils, MultichainConfig};
use near_account_id::AccountId;
use near_crypto::PublicKey;
use serde_json::json;
use tokio::signal;
use tracing_subscriber::EnvFilter;

mod commands;

#[derive(Parser, Debug)]
enum Cli {
    /// Spin up dependent services and mpc nodes
    SetupEnv {
        #[arg(short, long, default_value_t = 3)]
        nodes: usize,
        #[arg(short, long, default_value_t = 2)]
        threshold: usize,
    },
    /// Spin up dependent services but not mpc nodes
    DepServices,
<<<<<<< HEAD
    /// Example of commands to interact with the contract
=======
    /// Generate example commands to interact with the contract
>>>>>>> 67487d51
    ContractCommands,
}

#[tokio::main]
async fn main() -> anyhow::Result<()> {
    let subscriber = tracing_subscriber::fmt()
        .with_thread_ids(true)
        .with_env_filter(EnvFilter::from_default_env());
    subscriber.init();
    let docker_client = DockerClient::default();

    match Cli::parse() {
        Cli::SetupEnv { nodes, threshold } => {
            println!(
                "Setting up an environment with {} nodes, {} threshold ...",
                nodes, threshold
            );
            let config = MultichainConfig {
                nodes,
                threshold,
                ..Default::default()
            };
            println!("Full config: {:?}", config);
            let nodes = run(config.clone(), &docker_client).await?;
            let ctx = nodes.ctx();
            let urls: Vec<_> = (0..config.nodes).map(|i| nodes.url(i)).collect();
            let near_accounts = nodes.near_accounts();
            let sk_local_path = nodes.ctx().storage_options.sk_share_local_path.clone();

            println!("\nEnvironment is ready:");
            println!("  docker-network: {}", ctx.docker_network);
            println!("  release:        {}", ctx.release);

            println!("\nExternal services:");
            println!("  datastore:     {}", ctx.datastore.local_address);
            println!("  lake_indexer:  {}", ctx.lake_indexer.rpc_host_address);
            println!("  redis:  {}", ctx.redis.internal_address);

            println!("\nNodes:");
            for i in 0..urls.len() {
                println!("  Node {}", i);
                println!("    Url: {}", urls[i]);
                let account_id = near_accounts[i].id();
                println!("    Account: {}", account_id);
                let sk = near_accounts[i].secret_key();
                println!("    Secret Key: {}", sk);
                let pk = sk.public_key();
                println!("    Public Key: {}", pk);
            }

            signal::ctrl_c().await.expect("Failed to listen for event");
            println!("Received Ctrl-C");
            utils::clear_local_sk_shares(sk_local_path).await?;
            println!("Clean up finished");
        }
        Cli::DepServices => {
            println!("Setting up dependency services");
            let config = MultichainConfig::default();
            let _ctx = dry_run(config.clone(), &docker_client).await?;

            println!("Press Ctrl-C to stop dependency services");
            signal::ctrl_c().await.expect("Failed to listen for event");
            println!("Received Ctrl-C");
            println!("Stopped dependency services");
        }
        Cli::ContractCommands => {
            println!("Building a doc with example commands");
            let path = "../../chain-signatures/contract/EXAMPLE.md";
            let mut file = File::create(path)?;
            let mut doc: Vec<String> = vec![];
            let contract_account_id = AccountId::from_str("v1.signer-dev.testnet")?;
<<<<<<< HEAD
            let caller_account_id = AccountId::from_str("v1.signer-dev.testnet")?;
=======
            let caller_account_id = AccountId::from_str("caller.testnet")?;
>>>>>>> 67487d51
            let public_key: PublicKey =
                "ed25519:J75xXmF7WUPS3xCm3hy2tgwLCKdYM1iJd4BWF8sWVnae".parse()?;

            doc.push(
                "# Iteracting with contract using NEAR CLI\nAll data is fake and used for example purposes\nIt's necessary to update script after contract API changes\n## User contract API"
                .to_string()
            );

            doc.push(commands::sing_command(
                &contract_account_id,
                &caller_account_id,
            )?);
            doc.push(format!("near view {} public_key", contract_account_id));

            doc.push(format!(
                "near view {} derived_public_key {}",
                contract_account_id,
                serde_json::to_string(&json!({"path": "test","predecessor": caller_account_id}))?
            ));

            doc.push(format!(
                "near view {} latest_key_version",
                contract_account_id
            ));

            doc.push(format!(
                "near view {} experimental_signature_deposit",
                contract_account_id
            ));

            doc.push(format!(
                "\n## Node API\n\n{}\n\n{}",
                commands::respond_command(&contract_account_id, &caller_account_id,)?,
                commands::join_command(&contract_account_id, &caller_account_id,)?
            ));

            doc.push(format!(
                "near call {} vote_join '{{\"candidate\":\"{}\"}}' --accountId {} --gas 300000000000000",
                contract_account_id, caller_account_id, caller_account_id
            ));

            doc.push(format!(
                "near call {} vote_leave '{{\"kick\":\"{}\"}}' --accountId {} --gas 300000000000000",
                contract_account_id, caller_account_id, caller_account_id
            ));

            doc.push(format!(
                "near call {} vote_pk '{{\"public_key\": {}}}' --accountId {} --gas 300000000000000",
                contract_account_id, public_key, caller_account_id
            ));

            doc.push(format!(
                "near call {} vote_reshared '{{\"epoch\": 1}}' --accountId {} --gas 300000000000000",
                contract_account_id, caller_account_id
            ));

            doc.push(commands::proposed_updates_command(
                &contract_account_id,
                &caller_account_id,
            )?);

            doc.push(format!(
                "near call {} vote_update '{{\"id\": 0}}' --accountId {} --gas 300000000000000",
                contract_account_id, caller_account_id
            ));

            doc.push(format!(
                "\n## Contract developer helper API\n\n{}\n\n{}",
                commands::init_command(&contract_account_id, &caller_account_id,)?,
                commands::init_running_command(&contract_account_id, &caller_account_id,)?
            ));

            doc.push(format!("near view {} migrate", contract_account_id));

            doc.push(format!("near view {} state", contract_account_id));

            doc.push(format!("near view {} config", contract_account_id));

            doc.push(format!("near view {} version", contract_account_id));

            for arg in doc {
                file.write_all(arg.as_bytes())?;
                file.write_all("\n\n".as_bytes())?;
            }
        }
    }

    Ok(())
}<|MERGE_RESOLUTION|>--- conflicted
+++ resolved
@@ -25,11 +25,7 @@
     },
     /// Spin up dependent services but not mpc nodes
     DepServices,
-<<<<<<< HEAD
-    /// Example of commands to interact with the contract
-=======
     /// Generate example commands to interact with the contract
->>>>>>> 67487d51
     ContractCommands,
 }
 
@@ -101,11 +97,7 @@
             let mut file = File::create(path)?;
             let mut doc: Vec<String> = vec![];
             let contract_account_id = AccountId::from_str("v1.signer-dev.testnet")?;
-<<<<<<< HEAD
-            let caller_account_id = AccountId::from_str("v1.signer-dev.testnet")?;
-=======
             let caller_account_id = AccountId::from_str("caller.testnet")?;
->>>>>>> 67487d51
             let public_key: PublicKey =
                 "ed25519:J75xXmF7WUPS3xCm3hy2tgwLCKdYM1iJd4BWF8sWVnae".parse()?;
 
